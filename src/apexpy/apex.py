# -*- coding: utf-8 -*-

from __future__ import division, print_function, absolute_import

import datetime as dt
import numpy as np
import os
import warnings

from . import helpers

# Below try..catch required for autodoc to work on readthedocs
try:
    from . import fortranapex as fa
except ImportError as err:
    warnings.warn("".join(["fortranapex module could not be imported, so ",
                           "apexpy probably won't work.  Make sure you have ",
                           "a gfortran compiler. Wheels installation ",
                           "assumes your compiler lives in /opt/local/bin"]))
    raise err

# make sure invalid warnings are always shown
warnings.filterwarnings('always', message='.*set to -9999 where*',
                        module='apexpy.apex')


class ApexHeightError(ValueError):
    """Specialized error type definition
    """
    pass


class Apex(object):
    """Performs coordinate conversions, field-line mapping and base vector
    calculations.

    Parameters
    ----------
    date : float, :class:`dt.date`, or :class:`dt.datetime`, optional
        Determines which IGRF coefficients are used in conversions. Uses
        current date as default.  If float, use decimal year.
    refh : float, optional
        Reference height in km for apex coordinates (the field lines are mapped
        to this height)
    datafile : str, optional
        Path to custom coefficient file

    Attributes
    ----------
    year : float
        Decimal year used for the IGRF model
    refh : float
        Reference height in km for apex coordinates
    datafile : str
        Path to coefficient file

    Notes
    -----
    The calculations use IGRF-13 with coefficients from 1900 to 2025 [1]_.

    The geodetic reference ellipsoid is WGS84.

    References
    ----------

    .. [1] Thébault, E. et al. (2015), International Geomagnetic Reference
           Field: the 12th generation, Earth, Planets and Space, 67(1), 79,
           :doi:`10.1186/s40623-015-0228-9`.

    """

    def __init__(self, date=None, refh=0, datafile=None, fortranlib=None):

        if datafile is None:
            datafile = os.path.join(os.path.dirname(__file__), 'apexsh.dat')

        if fortranlib is None:
            fortranlib = fa.__file__

        self.RE = 6371.009  # mean Earth radius
        self.set_refh(refh)  # reference height

        if date is None:
            self.year = helpers.toYearFraction(dt.datetime.utcnow())
        else:
            try:
                # Convert date/datetime object to decimal year
                self.year = helpers.toYearFraction(date)
            except AttributeError:
                # Failed while finding datetime attribute, so
                # date is probably an int or float; use directly
                self.year = date

        if not os.path.isfile(datafile):
            raise IOError('Data file does not exist: {}'.format(datafile))

        if not os.path.isfile(fortranlib):
            raise IOError('Fortran library does not exist: {}'.format(
                fortranlib))

        self.datafile = datafile
        self.fortranlib = fortranlib

        self.set_epoch(self.year)

        # vectorize fortran functions
        self._geo2qd = np.frompyfunc(
            lambda glat, glon, height: fa.apxg2q(glat, (glon + 180) % 360 - 180,
                                                 height, 0)[:2], 3, 2)
        self._geo2apex = np.frompyfunc(
            lambda glat, glon, height: fa.apxg2all(glat, (glon + 180) % 360
                                                   - 180, height, self.refh,
                                                   0)[2:4], 3, 2)
        self._geo2apexall = np.frompyfunc(
            lambda glat, glon, height: fa.apxg2all(glat, (glon + 180) % 360
                                                   - 180, height, self.refh,
                                                   1), 3, 14)
        self._qd2geo = np.frompyfunc(
            lambda qlat, qlon, height, precision: fa.apxq2g(qlat, (qlon + 180)
                                                            % 360 - 180, height,
                                                            precision), 4, 3)
        self._basevec = np.frompyfunc(
            lambda glat, glon, height: fa.apxg2q(glat, (glon + 180) % 360 - 180,
                                                 height, 1)[2:4], 3, 2)

        # vectorize other nonvectorized functions
        self._apex2qd = np.frompyfunc(self._apex2qd_nonvectorized, 3, 2)
        self._qd2apex = np.frompyfunc(self._qd2apex_nonvectorized, 3, 2)
        self._get_babs = np.frompyfunc(self._get_babs_nonvectorized, 3, 1)

    def convert(self, lat, lon, source, dest, height=0, datetime=None,
                precision=1e-10, ssheight=50 * 6371):
        """Converts between geodetic, modified apex, quasi-dipole and MLT.

        Parameters
        ----------
        lat : array_like
            Latitude
        lon : array_like
            Longitude/MLT
        source : {'geo', 'apex', 'qd', 'mlt'}
            Input coordinate system
        dest : {'geo', 'apex', 'qd', 'mlt'}
            Output coordinate system
        height : array_like, optional
            Altitude in km
        datetime : :class:`datetime.datetime`
            Date and time for MLT conversions (required for MLT conversions)
        precision : float, optional
            Precision of output (degrees) when converting to geo. A negative
            value of this argument produces a low-precision calculation of
            geodetic lat/lon based only on their spherical harmonic
            representation.
            A positive value causes the underlying Fortran routine to iterate
            until feeding the output geo lat/lon into geo2qd (APXG2Q) reproduces
            the input QD lat/lon to within the specified precision (all
            coordinates being converted to geo are converted to QD first and
            passed through APXG2Q).
        ssheight : float, optional
            Altitude in km to use for converting the subsolar point from
            geographic to magnetic coordinates. A high altitude is used
            to ensure the subsolar point is mapped to high latitudes, which
            prevents the South-Atlantic Anomaly (SAA) from influencing the MLT.

        Returns
        -------
        lat : ndarray or float
            Converted latitude (if converting to MLT, output latitude is apex)
        lat : ndarray or float
            Converted longitude/MLT

        """

        if datetime is None and ('mlt' in [source, dest]):
            raise ValueError('datetime must be given for MLT calculations')

        lat = helpers.checklat(lat)

        if source == dest:
            return lat, lon
        # from geo
        elif source == 'geo' and dest == 'apex':
            lat, lon = self.geo2apex(lat, lon, height)
        elif source == 'geo' and dest == 'qd':
            lat, lon = self.geo2qd(lat, lon, height)
        elif source == 'geo' and dest == 'mlt':
            lat, lon = self.geo2apex(lat, lon, height)
            lon = self.mlon2mlt(lon, datetime, ssheight=ssheight)
        # from apex
        elif source == 'apex' and dest == 'geo':
            lat, lon, _ = self.apex2geo(lat, lon, height, precision=precision)
        elif source == 'apex' and dest == 'qd':
            lat, lon = self.apex2qd(lat, lon, height=height)
        elif source == 'apex' and dest == 'mlt':
            lon = self.mlon2mlt(lon, datetime, ssheight=ssheight)
        # from qd
        elif source == 'qd' and dest == 'geo':
            lat, lon, _ = self.qd2geo(lat, lon, height, precision=precision)
        elif source == 'qd' and dest == 'apex':
            lat, lon = self.qd2apex(lat, lon, height=height)
        elif source == 'qd' and dest == 'mlt':
            lat, lon = self.qd2apex(lat, lon, height=height)
            lon = self.mlon2mlt(lon, datetime, ssheight=ssheight)
        # from mlt (input latitude assumed apex)
        elif source == 'mlt' and dest == 'geo':
            lon = self.mlt2mlon(lon, datetime, ssheight=ssheight)
            lat, lon, _ = self.apex2geo(lat, lon, height, precision=precision)
        elif source == 'mlt' and dest == 'apex':
            lon = self.mlt2mlon(lon, datetime, ssheight=ssheight)
        elif source == 'mlt' and dest == 'qd':
            lon = self.mlt2mlon(lon, datetime, ssheight=ssheight)
            lat, lon = self.apex2qd(lat, lon, height=height)
        # no other transformations are implemented
        else:
            estr = 'Unknown coordinate transformation: '
            estr += '{} -> {}'.format(source, dest)
            raise NotImplementedError(estr)

        return lat, lon

    def geo2apex(self, glat, glon, height):
        """Converts geodetic to modified apex coordinates.

        Parameters
        ----------
        glat : array_like
            Geodetic latitude
        glon : array_like
            Geodetic longitude
        height : array_like
            Altitude in km

        Returns
        -------
        alat : ndarray or float
            Modified apex latitude
        alon : ndarray or float
            Modified apex longitude

        """

        glat = helpers.checklat(glat, name='glat')

        alat, alon = self._geo2apex(glat, glon, height)

        if np.any(np.float64(alat) == -9999):
            warnings.warn('Apex latitude set to -9999 where undefined '
                          '(apex height may be < reference height)')

        # if array is returned, dtype is object, so convert to float
        return np.float64(alat), np.float64(alon)

    def apex2geo(self, alat, alon, height, precision=1e-10):
        """Converts modified apex to geodetic coordinates.

        Parameters
        ----------
        alat : array_like
            Modified apex latitude
        alon : array_like
            Modified apex longitude
        height : array_like
            Altitude in km
        precision : float, optional
            Precision of output (degrees). A negative value of this argument
            produces a low-precision calculation of geodetic lat/lon based only
            on their spherical harmonic representation. A positive value causes
            the underlying Fortran routine to iterate until feeding the output
            geo lat/lon into geo2qd (APXG2Q) reproduces the input QD lat/lon to
            within the specified precision.

        Returns
        -------
        glat : ndarray or float
            Geodetic latitude
        glon : ndarray or float
            Geodetic longitude
        error : ndarray or float
            The angular difference (degrees) between the input QD coordinates
            and the qlat/qlon produced by feeding the output glat and glon
            into geo2qd (APXG2Q)

        """

        alat = helpers.checklat(alat, name='alat')

        qlat, qlon = self.apex2qd(alat, alon, height=height)
        glat, glon, error = self.qd2geo(qlat, qlon, height, precision=precision)

        return glat, glon, error

    def geo2qd(self, glat, glon, height):
        """Converts geodetic to quasi-dipole coordinates.

        Parameters
        ----------
        glat : array_like
            Geodetic latitude
        glon : array_like
            Geodetic longitude
        height : array_like
            Altitude in km

        Returns
        -------
        qlat : ndarray or float
            Quasi-dipole latitude
        qlon : ndarray or float
            Quasi-dipole longitude

        """

        glat = helpers.checklat(glat, name='glat')

        qlat, qlon = self._geo2qd(glat, glon, height)

        # if array is returned, dtype is object, so convert to float
        return np.float64(qlat), np.float64(qlon)

    def qd2geo(self, qlat, qlon, height, precision=1e-10):
        """Converts quasi-dipole to geodetic coordinates.

        Parameters
        ----------
        qlat : array_like
            Quasi-dipole latitude
        qlon : array_like
            Quasi-dipole longitude
        height : array_like
            Altitude in km
        precision : float, optional
            Precision of output (degrees). A negative value of this argument
            produces a low-precision calculation of geodetic lat/lon based only
            on their spherical harmonic representation. A positive value causes
            the underlying Fortran routine to iterate until feeding the output
            geo lat/lon into geo2qd (APXG2Q) reproduces the input QD lat/lon to
            within the specified precision.

        Returns
        -------
        glat : ndarray or float
            Geodetic latitude
        glon : ndarray or float
            Geodetic longitude
        error : ndarray or float
            The angular difference (degrees) between the input QD coordinates
            and the qlat/qlon produced by feeding the output glat and glon
            into geo2qd (APXG2Q)

        """

        qlat = helpers.checklat(qlat, name='qlat')

        glat, glon, error = self._qd2geo(qlat, qlon, height, precision)

        # if array is returned, dtype is object, so convert to float
        return np.float64(glat), np.float64(glon), np.float64(error)

    def _apex2qd_nonvectorized(self, alat, alon, height):
        """Convert from apex to quasi-dipole (not-vectorised)

        Parameters
        -----------
        alat : (float)
            Apex latitude in degrees
        alon : (float)
            Apex longitude in degrees
        height : (float)
            Height in km

        Returns
        ---------
        qlat : (float)
            Quasi-dipole latitude in degrees
        qlon : (float)
            Quasi-diplole longitude in degrees
        """

        alat = helpers.checklat(alat, name='alat')

        # convert modified apex to quasi-dipole:
        qlon = alon

        # apex height
        hA = self.get_apex(alat)

        if hA < height:
            if np.isclose(hA, height, rtol=0, atol=1e-5):
                # allow for values that are close
                hA = height
            else:
                estr = 'height {:.3g} is > apex height '.format(np.max(height))
                estr += '{:.3g} for alat {:.3g}'.format(hA, alat)
                raise ApexHeightError(estr)

        qlat = np.sign(alat) * np.degrees(np.arccos(np.sqrt((self.RE + height)
                                                            / (self.RE + hA))))

        return qlat, qlon

    def apex2qd(self, alat, alon, height):
        """Converts modified apex to quasi-dipole coordinates.

        Parameters
        ----------
        alat : array_like
            Modified apex latitude
        alon : array_like
            Modified apex longitude
        height : array_like
            Altitude in km

        Returns
        -------
        qlat : ndarray or float
            Quasi-dipole latitude
        qlon : ndarray or float
            Quasi-dipole longitude

        Raises
        ------
        ApexHeightError
            if `height` > apex height

        """

        qlat, qlon = self._apex2qd(alat, alon, height)

        # if array is returned, the dtype is object, so convert to float
        return np.float64(qlat), np.float64(qlon)

    def _qd2apex_nonvectorized(self, qlat, qlon, height):

        qlat = helpers.checklat(qlat, name='qlat')

        alon = qlon
        hA = self.get_apex(qlat, height)  # apex height

        if hA < self.refh:
            if np.isclose(hA, self.refh, rtol=0, atol=1e-5):
                # allow for values that are close
                hA = self.refh
            else:
                estr = 'apex height ({:.3g}) is < reference height '.format(hA)
                estr += '({:.3g}) for qlat {:.3g}'.format(self.refh, qlat)
                raise ApexHeightError(estr)

<<<<<<< HEAD
        sqlat = np.sign(qlat) if qlat != 0 else 1
        alat = sqlat * np.degrees(np.arccos(np.sqrt((self.RE + self.refh) /
                                                    (self.RE + hA))))
=======
        alat = np.sign(qlat) * np.degrees(np.arccos(
            np.sqrt((self.RE + self.refh) / (self.RE + hA))))
>>>>>>> 74650f3d

        return alat, alon

    def qd2apex(self, qlat, qlon, height):
        """Converts quasi-dipole to modified apex coordinates.

        Parameters
        ----------
        qlat : array_like
            Quasi-dipole latitude
        qlon : array_like
            Quasi-dipole longitude
        height : array_like
            Altitude in km

        Returns
        -------
        alat : ndarray or float
            Modified apex latitude
        alon : ndarray or float
            Modified apex longitude

        Raises
        ------
        ApexHeightError
            if apex height < reference height

        """

        alat, alon = self._qd2apex(qlat, qlon, height)

        # if array is returned, the dtype is object, so convert to float
        return np.float64(alat), np.float64(alon)

    def mlon2mlt(self, mlon, datetime, ssheight=50 * 6371):
        """Computes the magnetic local time at the specified magnetic longitude
        and UT.

        Parameters
        ----------
        mlon : array_like
            Magnetic longitude (apex and quasi-dipole longitude are always
            equal)
        datetime : :class:`datetime.datetime`
            Date and time
        ssheight : float, optional
            Altitude in km to use for converting the subsolar point from
            geographic to magnetic coordinates. A high altitude is used
            to ensure the subsolar point is mapped to high latitudes, which
            prevents the South-Atlantic Anomaly (SAA) from influencing the MLT.

        Returns
        -------
        mlt : ndarray or float
            Magnetic local time [0, 24)

        Notes
        -----
        To compute the MLT, we find the apex longitude of the subsolar point at
        the given time. Then the MLT of the given point will be computed from
        the separation in magnetic longitude from this point (1 hour = 15
        degrees).

        """
        ssglat, ssglon = helpers.subsol(datetime)
        ssalat, ssalon = self.geo2apex(ssglat, ssglon, ssheight)

        # np.float64 will ensure lists are converted to arrays
        return (180 + np.float64(mlon) - ssalon) / 15 % 24

    def mlt2mlon(self, mlt, datetime, ssheight=50 * 6371):
        """Computes the magnetic longitude at the specified magnetic local time
        and UT.

        Parameters
        ----------
        mlt : array_like
            Magnetic local time
        datetime : :class:`datetime.datetime`
            Date and time
        ssheight : float, optional
            Altitude in km to use for converting the subsolar point from
            geographic to magnetic coordinates. A high altitude is used
            to ensure the subsolar point is mapped to high latitudes, which
            prevents the South-Atlantic Anomaly (SAA) from influencing the MLT.

        Returns
        -------
        mlon : ndarray or float
            Magnetic longitude [0, 360) (apex and quasi-dipole longitude are
            always equal)

        Notes
        -----
        To compute the magnetic longitude, we find the apex longitude of the
        subsolar point at the given time. Then the magnetic longitude of the
        given point will be computed from the separation in magnetic local time
        from this point (1 hour = 15 degrees).
        """

        ssglat, ssglon = helpers.subsol(datetime)
        ssalat, ssalon = self.geo2apex(ssglat, ssglon, ssheight)

        # np.float64 will ensure lists are converted to arrays
        return (15 * np.float64(mlt) - 180 + ssalon + 360) % 360

    def map_to_height(self, glat, glon, height, newheight, conjugate=False,
                      precision=1e-10):
        """Performs mapping of points along the magnetic field to the closest
        or conjugate hemisphere.

        Parameters
        ----------
        glat : array_like
            Geodetic latitude
        glon : array_like
            Geodetic longitude
        height : array_like
            Source altitude in km
        newheight : array_like
            Destination altitude in km
        conjugate : bool, optional
            Map to `newheight` in the conjugate hemisphere instead of the
            closest hemisphere
        precision : float, optional
            Precision of output (degrees). A negative value of this argument
            produces a low-precision calculation of geodetic lat/lon based only
            on their spherical harmonic representation. A positive value causes
            the underlying Fortran routine to iterate until feeding the output
            geo lat/lon into geo2qd (APXG2Q) reproduces the input QD lat/lon to
            within the specified precision.

        Returns
        -------
        newglat : ndarray or float
            Geodetic latitude of mapped point
        newglon : ndarray or float
            Geodetic longitude of mapped point
        error : ndarray or float
            The angular difference (degrees) between the input QD coordinates
            and the qlat/qlon produced by feeding the output glat and glon
            into geo2qd (APXG2Q)

        Notes
        -----
        The mapping is done by converting glat/glon/height to modified apex
        lat/lon, and converting back to geographic using newheight (if
        conjugate, use negative apex latitude when converting back)

        """

        alat, alon = self.geo2apex(glat, glon, height)
        if conjugate:
            alat = -alat
        try:
            newglat, newglon, error = self.apex2geo(alat, alon, newheight,
                                                    precision=precision)
        except ApexHeightError:
            raise ApexHeightError("newheight is > apex height")

        return newglat, newglon, error

    def _map_EV_to_height(self, alat, alon, height, newheight, X, EV):

        # make sure X is array of correct shape
        if (not (np.ndim(X) == 1 and np.size(X) == 3) and not (
                np.ndim(X) == 2 and np.shape(X)[0] == 3)):
            # raise ValueError because if passing e.g. a (6,) ndarray the
            # reshape below will work even though the input is invalid
            raise ValueError(EV + ' must be (3, N) or (3,) ndarray')
        X = np.reshape(X, (3, np.size(X) // 3))

        _, _, _, _, _, _, d1, d2, _, e1, e2, _ = self.basevectors_apex(
            alat, alon, height, coords='apex')

        if EV == 'E':
            v1 = e1
            v2 = e2
        else:
            v1 = d1
            v2 = d2

        # make sure v1 and v2 have shape (3, N)
        v1 = np.reshape(v1, (3, v1.size // 3))
        v2 = np.reshape(v2, (3, v2.size // 3))

        X1 = np.sum(X * v1, axis=0)  # E dot e1 or V dot d1
        X2 = np.sum(X * v2, axis=0)  # E dot e2 or V dot d2

        _, _, _, _, _, _, d1, d2, _, e1, e2, _ = self.basevectors_apex(
            alat, alon, newheight, coords='apex')

        if EV == 'E':
            v1 = d1
            v2 = d2
        else:
            v1 = e1
            v2 = e2

        # make sure v1 and v2 have shape (3, N)
        v1 = np.reshape(v1, (3, v1.size // 3))
        v2 = np.reshape(v2, (3, v2.size // 3))

        X_mapped = X1[np.newaxis, :] * v1 + X2[np.newaxis, :] * v2

        return np.squeeze(X_mapped)

    def map_E_to_height(self, alat, alon, height, newheight, E):
        """Performs mapping of electric field along the magnetic field.

        It is assumed that the electric field is perpendicular to B.

        Parameters
        ----------
        alat : (N,) array_like or float
            Modified apex latitude
        alon : (N,) array_like or float
            Modified apex longitude
        height : (N,) array_like or float
            Source altitude in km
        newheight : (N,) array_like or float
            Destination altitude in km
        E : (3,) or (3, N) array_like
            Electric field (at `alat`, `alon`, `height`) in geodetic east,
            north, and up components

        Returns
        -------
        E : (3, N) or (3,) ndarray
            The electric field at `newheight` (geodetic east, north, and up
            components)

        """
        return self._map_EV_to_height(alat, alon, height, newheight, E, 'E')

    def map_V_to_height(self, alat, alon, height, newheight, V):
        """Performs mapping of electric drift velocity along the magnetic field.

        It is assumed that the electric field is perpendicular to B.

        Parameters
        ----------
        alat : (N,) array_like or float
            Modified apex latitude
        alon : (N,) array_like or float
            Modified apex longitude
        height : (N,) array_like or float
            Source altitude in km
        newheight : (N,) array_like or float
            Destination altitude in km
        V : (3,) or (3, N) array_like
            Electric drift velocity (at `alat`, `alon`, `height`) in geodetic
            east, north, and up components

        Returns
        -------
        V : (3, N) or (3,) ndarray
            The electric drift velocity at `newheight` (geodetic east, north,
            and up components)

        """

        return self._map_EV_to_height(alat, alon, height, newheight, V, 'V')

    def basevectors_qd(self, lat, lon, height, coords='geo', precision=1e-10):
        """Returns quasi-dipole base vectors f1 and f2 at the specified
        coordinates.

        The vectors are described by Richmond [1995] [2]_ and
        Emmert et al. [2010] [3]_.  The vector components are geodetic east and
        north.

        Parameters
        ----------
        lat : (N,) array_like or float
            Latitude
        lon : (N,) array_like or float
            Longitude
        height : (N,) array_like or float
            Altitude in km
        coords : {'geo', 'apex', 'qd'}, optional
            Input coordinate system
        precision : float, optional
            Precision of output (degrees) when converting to geo. A negative
            value of this argument produces a low-precision calculation of
            geodetic lat/lon based only on their spherical harmonic
            representation.
            A positive value causes the underlying Fortran routine to iterate
            until feeding the output geo lat/lon into geo2qd (APXG2Q) reproduces
            the input QD lat/lon to within the specified precision (all
            coordinates being converted to geo are converted to QD first and
            passed through APXG2Q).

        Returns
        -------
        f1 : (2, N) or (2,) ndarray
        f2 : (2, N) or (2,) ndarray

        References
        ----------
        .. [2] Richmond, A. D. (1995), Ionospheric Electrodynamics Using
               Magnetic Apex Coordinates, Journal of geomagnetism and
               geoelectricity, 47(2), 191–212, :doi:`10.5636/jgg.47.191`.

        .. [3] Emmert, J. T., A. D. Richmond, and D. P. Drob (2010),
               A computationally compact representation of Magnetic-Apex
               and Quasi-Dipole coordinates with smooth base vectors,
               J. Geophys. Res., 115(A8), A08322, :doi:`10.1029/2010JA015326`.

        """

        glat, glon = self.convert(lat, lon, coords, 'geo', height=height,
                                  precision=precision)

        f1, f2 = self._basevec(glat, glon, height)

        # if inputs are not scalar, each vector is an array of arrays,
        # so reshape to a single array
        if f1.dtype == object:
            f1 = np.vstack(f1).T
            f2 = np.vstack(f2).T

        return f1, f2

    def basevectors_apex(self, lat, lon, height, coords='geo', precision=1e-10):
        """Returns base vectors in quasi-dipole and apex coordinates.

        The vectors are described by Richmond [1995] [4]_ and
        Emmert et al. [2010] [5]_.  The vector components are geodetic east,
        north, and up (only east and north for `f1` and `f2`).

        Parameters
        ----------
        lat : (N,) array_like or float
            Latitude
        lon : (N,) array_like or float
            Longitude
        height : (N,) array_like or float
            Altitude in km
        coords : {'geo', 'apex', 'qd'}, optional
            Input coordinate system
        precision : float, optional
            Precision of output (degrees) when converting to geo. A negative
            value of this argument produces a low-precision calculation of
            geodetic lat/lon based only on their spherical harmonic
            representation.
            A positive value causes the underlying Fortran routine to iterate
            until feeding the output geo lat/lon into geo2qd (APXG2Q) reproduces
            the input QD lat/lon to within the specified precision (all
            coordinates being converted to geo are converted to QD first and
            passed through APXG2Q).

        Returns
        -------
        f3, g1, g2, g3, d1, d2, d3, e1, e2, e3 : (3, N) or (3,) ndarray

        Notes
        -----
        `f3`, `g1`, `g2`, and `g3` are not part of the Fortran code
        by Emmert et al. [2010] [5]_. They are calculated by this
        Python library according to the following equations in
        Richmond [1995] [4]_:

        * `g1`: Eqn. 6.3
        * `g2`: Eqn. 6.4
        * `g3`: Eqn. 6.5
        * `f3`: Eqn. 6.8

        References
        ----------

        .. [4] Richmond, A. D. (1995), Ionospheric Electrodynamics Using
               Magnetic Apex Coordinates, Journal of geomagnetism and
               geoelectricity, 47(2), 191–212, :doi:`10.5636/jgg.47.191`.

        .. [5] Emmert, J. T., A. D. Richmond, and D. P. Drob (2010),
               A computationally compact representation of Magnetic-Apex
               and Quasi-Dipole coordinates with smooth base vectors,
               J. Geophys. Res., 115(A8), A08322, :doi:`10.1029/2010JA015326`.

        """

        glat, glon = self.convert(lat, lon, coords, 'geo', height=height,
                                  precision=precision)

        returnvals = self._geo2apexall(glat, glon, height)
        qlat = np.float64(returnvals[0])
        alat = np.float64(returnvals[2])
        f1, f2 = returnvals[4:6]
        d1, d2, d3 = returnvals[7:10]
        e1, e2, e3 = returnvals[11:14]

        # if inputs are not scalar, each vector is an array of arrays,
        # so reshape to a single array
        if f1.dtype == object:
            f1 = np.vstack(f1).T
            f2 = np.vstack(f2).T
            d1 = np.vstack(d1).T
            d2 = np.vstack(d2).T
            d3 = np.vstack(d3).T
            e1 = np.vstack(e1).T
            e2 = np.vstack(e2).T
            e3 = np.vstack(e3).T

        # make sure arrays are 2D
        f1 = f1.reshape((2, f1.size // 2))
        f2 = f2.reshape((2, f2.size // 2))
        d1 = d1.reshape((3, d1.size // 3))
        d2 = d2.reshape((3, d2.size // 3))
        d3 = d3.reshape((3, d3.size // 3))
        e1 = e1.reshape((3, e1.size // 3))
        e2 = e2.reshape((3, e2.size // 3))
        e3 = e3.reshape((3, e3.size // 3))

        # compute f3, g1, g2, g3
        F1 = np.vstack((f1, np.zeros_like(f1[0])))
        F2 = np.vstack((f2, np.zeros_like(f2[0])))
        F = np.cross(F1.T, F2.T).T[-1]
        cosI = helpers.getcosIm(alat)
        k = np.array([0, 0, 1], dtype=np.float64).reshape((3, 1))
        g1 = ((self.RE + np.float64(height))
              / (self.RE + self.refh)) ** (3 / 2) * d1 / F
        g2 = -1.0 / (2.0 * F * np.tan(np.radians(qlat))) * (
            k + ((self.RE + np.float64(height))
                 / (self.RE + self.refh)) * d2 / cosI)
        g3 = k * F
        f3 = np.cross(g1.T, g2.T).T

        if np.any(alat == -9999):
            warnings.warn(''.join(['Base vectors g, d, e, and f3 set to -9999 ',
                                   'where apex latitude is undefined (apex ',
                                   'height may be < reference height)']))
            f3 = np.where(alat == -9999, -9999, f3)
            g1 = np.where(alat == -9999, -9999, g1)
            g2 = np.where(alat == -9999, -9999, g2)
            g3 = np.where(alat == -9999, -9999, g3)
            d1 = np.where(alat == -9999, -9999, d1)
            d2 = np.where(alat == -9999, -9999, d2)
            d3 = np.where(alat == -9999, -9999, d3)
            e1 = np.where(alat == -9999, -9999, e1)
            e2 = np.where(alat == -9999, -9999, e2)
            e3 = np.where(alat == -9999, -9999, e3)

        return tuple(np.squeeze(x) for x in
                     [f1, f2, f3, g1, g2, g3, d1, d2, d3, e1, e2, e3])

    def get_apex(self, lat, height=None):
        """ Calculate apex height

        Parameters
        -----------
        lat : (float)
            Latitude in degrees
        height : (float or NoneType)
            Height above the surface of the earth in km or NoneType to use
            reference height (default=None)

        Returns
        ----------
        apex_height : (float)
            Height of the field line apex in km
        """
        lat = helpers.checklat(lat, name='alat')
        if height is None:
            height = self.refh

        cos_lat_squared = np.cos(np.radians(lat)) ** 2
        apex_height = (self.RE + height) / cos_lat_squared - self.RE

        return apex_height

    def set_epoch(self, year):
        """Updates the epoch for all subsequent conversions.

        Parameters
        ----------
        year : float
            Decimal year

        """
        # f2py
        self.year = np.float64(year)
        fa.loadapxsh(self.datafile, self.year)
        igrf_fn = os.path.join(os.path.dirname(__file__), 'igrf13coeffs.txt')
        fa.cofrm(self.year, igrf_fn)

    def set_refh(self, refh):
        """Updates the apex reference height for all subsequent conversions.

        Parameters
        ----------
        refh : float
            Apex reference height in km

        Notes
        -----
        The reference height is the height to which field lines will be mapped,
        and is only relevant for conversions involving apex (not quasi-dipole).

        """
        self.refh = refh

    def _get_babs_nonvectorized(self, glat, glon, height):
        bnorth, beast, bdown, babs = fa.feldg(1, glat, glon, height)
        # BABS is in guass, so convert to tesla
        return babs / 10000.0

    def get_babs(self, glat, glon, height):
        """Returns the magnitude of the IGRF magnetic field in tesla.

        Parameters
        ----------
        glat : array_like
            Geodetic latitude
        glon : array_like
            Geodetic longitude
        height : array_like
            Altitude in km

        Returns
        -------
        babs : ndarray or float
            Magnitude of the IGRF magnetic field

        """

        babs = self._get_babs(glat, glon, height)

        # if array is returned, the dtype is object, so convert to float
        return np.float64(babs)

    def bvectors_apex(self, lat, lon, height, coords='geo', precision=1e-10):
        """Returns the magnetic field vectors in apex coordinates.

        The apex magnetic field vectors described by Richmond [1995] [4]_ and
        Emmert et al. [2010] [5]_, specfically the Be3 and Bd3 components. The
        vector components are geodetic east, north, and up.

        Parameters
        ----------
        lat : (N,) array_like or float
            Latitude
        lon : (N,) array_like or float
            Longitude
        height : (N,) array_like or float
            Altitude in km
        coords : {'geo', 'apex', 'qd'}, optional
            Input coordinate system
        precision : float, optional
            Precision of output (degrees) when converting to geo. A negative
            value of this argument produces a low-precision calculation of
            geodetic lat/lon based only on their spherical harmonic
            representation.
            A positive value causes the underlying Fortran routine to iterate
            until feeding the output geo lat/lon into geo2qd (APXG2Q) reproduces
            the input QD lat/lon to within the specified precision (all
            coordinates being converted to geo are converted to QD first and
            passed through APXG2Q).

        Returns
        -------
        Be3: (1, N) or (1,) ndarray
        e3 : (3, N) or (3,) ndarray
        Bd3: (1, N) or (1,) ndarray
        d3 : (3, N) or (3,) ndarray

        Notes
        -----
        Be3 is not equivalent to the magnitude of the IGRF magnitude, but is
        instead equal to the IGRF magnitude divided by a scaling factor, D.
        Similarly, Bd3 is the IGRF magnitude multiplied by D.

        See Richmond, A. D. (1995) [4]_ equations 3.13 and 3.14

        References
        ----------
        Richmond, A. D. (1995) [4]_
        Emmert, J. T. et al. (2010) [5]_

        """
        glat, glon = self.convert(lat, lon, coords, 'geo', height=height,
                                  precision=precision)

        babs = self.get_babs(glat, glon, height)

        _, _, _, _, _, _, d1, d2, d3, _, _, e3 = self.basevectors_apex(
            glat, glon, height, coords='geo')
        d1_cross_d2 = np.cross(d1.T, d2.T).T
        D = np.sqrt(np.sum(d1_cross_d2 ** 2, axis=0))

        Be3 = babs / D
        Bd3 = babs * D

        return Be3, e3, Bd3, d3<|MERGE_RESOLUTION|>--- conflicted
+++ resolved
@@ -445,14 +445,9 @@
                 estr += '({:.3g}) for qlat {:.3g}'.format(self.refh, qlat)
                 raise ApexHeightError(estr)
 
-<<<<<<< HEAD
         sqlat = np.sign(qlat) if qlat != 0 else 1
         alat = sqlat * np.degrees(np.arccos(np.sqrt((self.RE + self.refh) /
                                                     (self.RE + hA))))
-=======
-        alat = np.sign(qlat) * np.degrees(np.arccos(
-            np.sqrt((self.RE + self.refh) / (self.RE + hA))))
->>>>>>> 74650f3d
 
         return alat, alon
 
